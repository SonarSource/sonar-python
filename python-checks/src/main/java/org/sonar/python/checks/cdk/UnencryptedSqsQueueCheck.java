/*
 * SonarQube Python Plugin
 * Copyright (C) 2011-2022 SonarSource SA
 * mailto:info AT sonarsource DOT com
 *
 * This program is free software; you can redistribute it and/or
 * modify it under the terms of the GNU Lesser General Public
 * License as published by the Free Software Foundation; either
 * version 3 of the License, or (at your option) any later version.
 *
 * This program is distributed in the hope that it will be useful,
 * but WITHOUT ANY WARRANTY; without even the implied warranty of
 * MERCHANTABILITY or FITNESS FOR A PARTICULAR PURPOSE.  See the GNU
 * Lesser General Public License for more details.
 *
 * You should have received a copy of the GNU Lesser General Public License
 * along with this program; if not, write to the Free Software Foundation,
 * Inc., 51 Franklin Street, Fifth Floor, Boston, MA  02110-1301, USA.
 */
package org.sonar.python.checks.cdk;

import org.sonar.check.Rule;
import org.sonar.plugins.python.api.SubscriptionContext;
import org.sonar.plugins.python.api.tree.CallExpression;

@Rule(key = "S6330")
public class UnencryptedSqsQueueCheck extends AbstractCdkResourceCheck {
  private static final String UNENCRYPTED_MESSAGE = "Setting \"encryption\" to \"QueueEncryption.UNENCRYPTED\" disables SQS queues encryption. Make sure it is safe here.";
  private static final String NONE_MESSAGE = "Setting \"encryption\" to \"None\" disables SQS queues encryption. Make sure it is safe here.";
  private static final String OMITTING_MESSAGE = "Omitting \"encryption\" disables SQS queues encryption. Make sure it is safe here.";
  private static final String CFN_NONE_MESSAGE = "Setting \"kms_master_key_id\" to \"None\" disables SQS queues encryption. Make sure it is safe here.";
  private static final String CFN_OMITTING_MESSAGE = "Omitting \"kms_master_key_id\" disables SQS queues encryption. Make sure it is safe here.";

  @Override
  protected void registerFqnConsumer() {
    checkFqn("aws_cdk.aws_sqs.Queue", this::checkQueue);
    checkFqn("aws_cdk.aws_sqs.CfnQueue", this::checkCfnQueue);
  }

<<<<<<< HEAD
  static class AwsSqsQueueResourceCheck extends AbstractCdkResourceCheck {
    private static final String UNENCRYPTED_MESSAGE = "Setting \"encryption\" to \"QueueEncryption.UNENCRYPTED\" disables SQS queues encryption. Make sure it is safe here.";
    private static final String NONE_MESSAGE = "Setting \"encryption\" to \"None\" disables SQS queues encryption. Make sure it is safe here.";
    private static final String OMITTING_MESSAGE = "Omitting \"encryption\" disables SQS queues encryption. Make sure it is safe here.";

    @Override
    protected String resourceFqn() {
      return "aws_cdk.aws_sqs.Queue";
    }

    @Override
    protected void visitResourceConstructor(SubscriptionContext ctx, CallExpression resourceConstructor) {
      getArgument(ctx, resourceConstructor, "encryption").ifPresentOrElse(
        argumentTrace -> {
          argumentTrace.addIssueIf(isFqn("aws_cdk.aws_sqs.QueueEncryption.UNENCRYPTED"), UNENCRYPTED_MESSAGE);
          argumentTrace.addIssueIf(AbstractCdkResourceCheck::isNone, NONE_MESSAGE);
        },
        () -> ctx.addIssue(resourceConstructor.callee(), OMITTING_MESSAGE)
      );
    }
=======
  protected void checkQueue(SubscriptionContext ctx, CallExpression resourceConstructor) {
    getArgument(ctx, resourceConstructor, "encryption").ifPresentOrElse(
      argumentTrace -> {
        argumentTrace.addIssueIf(argTrace -> AbstractCdkResourceCheck.isFqnValue(argTrace, "aws_cdk.aws_sqs.QueueEncryption.UNENCRYPTED"), UNENCRYPTED_MESSAGE);
        argumentTrace.addIssueIf(AbstractCdkResourceCheck::isNone, NONE_MESSAGE);
      },
      () -> ctx.addIssue(resourceConstructor.callee(), OMITTING_MESSAGE)
    );
>>>>>>> 63ea2b18
  }

  protected void checkCfnQueue(SubscriptionContext ctx, CallExpression resourceConstructor) {
    getArgument(ctx, resourceConstructor, "kms_master_key_id").ifPresentOrElse(
      argumentTrace -> argumentTrace.addIssueIf(AbstractCdkResourceCheck::isNone, CFN_NONE_MESSAGE),
      () -> ctx.addIssue(resourceConstructor.callee(), CFN_OMITTING_MESSAGE)
    );
  }
}<|MERGE_RESOLUTION|>--- conflicted
+++ resolved
@@ -37,37 +37,14 @@
     checkFqn("aws_cdk.aws_sqs.CfnQueue", this::checkCfnQueue);
   }
 
-<<<<<<< HEAD
-  static class AwsSqsQueueResourceCheck extends AbstractCdkResourceCheck {
-    private static final String UNENCRYPTED_MESSAGE = "Setting \"encryption\" to \"QueueEncryption.UNENCRYPTED\" disables SQS queues encryption. Make sure it is safe here.";
-    private static final String NONE_MESSAGE = "Setting \"encryption\" to \"None\" disables SQS queues encryption. Make sure it is safe here.";
-    private static final String OMITTING_MESSAGE = "Omitting \"encryption\" disables SQS queues encryption. Make sure it is safe here.";
-
-    @Override
-    protected String resourceFqn() {
-      return "aws_cdk.aws_sqs.Queue";
-    }
-
-    @Override
-    protected void visitResourceConstructor(SubscriptionContext ctx, CallExpression resourceConstructor) {
-      getArgument(ctx, resourceConstructor, "encryption").ifPresentOrElse(
-        argumentTrace -> {
-          argumentTrace.addIssueIf(isFqn("aws_cdk.aws_sqs.QueueEncryption.UNENCRYPTED"), UNENCRYPTED_MESSAGE);
-          argumentTrace.addIssueIf(AbstractCdkResourceCheck::isNone, NONE_MESSAGE);
-        },
-        () -> ctx.addIssue(resourceConstructor.callee(), OMITTING_MESSAGE)
-      );
-    }
-=======
   protected void checkQueue(SubscriptionContext ctx, CallExpression resourceConstructor) {
     getArgument(ctx, resourceConstructor, "encryption").ifPresentOrElse(
       argumentTrace -> {
-        argumentTrace.addIssueIf(argTrace -> AbstractCdkResourceCheck.isFqnValue(argTrace, "aws_cdk.aws_sqs.QueueEncryption.UNENCRYPTED"), UNENCRYPTED_MESSAGE);
+        argumentTrace.addIssueIf(isFqn("aws_cdk.aws_sqs.QueueEncryption.UNENCRYPTED"), UNENCRYPTED_MESSAGE);
         argumentTrace.addIssueIf(AbstractCdkResourceCheck::isNone, NONE_MESSAGE);
       },
       () -> ctx.addIssue(resourceConstructor.callee(), OMITTING_MESSAGE)
     );
->>>>>>> 63ea2b18
   }
 
   protected void checkCfnQueue(SubscriptionContext ctx, CallExpression resourceConstructor) {
