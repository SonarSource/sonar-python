/*
 * SonarQube Python Plugin
 * Copyright (C) 2011-2024 SonarSource SA
 * mailto:info AT sonarsource DOT com
 *
 * This program is free software; you can redistribute it and/or
 * modify it under the terms of the GNU Lesser General Public
 * License as published by the Free Software Foundation; either
 * version 3 of the License, or (at your option) any later version.
 *
 * This program is distributed in the hope that it will be useful,
 * but WITHOUT ANY WARRANTY; without even the implied warranty of
 * MERCHANTABILITY or FITNESS FOR A PARTICULAR PURPOSE.  See the GNU
 * Lesser General Public License for more details.
 *
 * You should have received a copy of the GNU Lesser General Public License
 * along with this program; if not, write to the Free Software Foundation,
 * Inc., 51 Franklin Street, Fifth Floor, Boston, MA  02110-1301, USA.
 */
package org.sonar.python.checks;

import java.util.Arrays;
import java.util.Collections;
import java.util.HashSet;
import org.sonar.python.checks.cdk.DisabledEFSEncryptionCheck;
import org.sonar.python.checks.cdk.DisabledESDomainEncryptionCheck;
import org.sonar.python.checks.cdk.DisabledRDSEncryptionCheck;
import org.sonar.python.checks.cdk.DisabledSNSTopicEncryptionCheck;
import org.sonar.python.checks.cdk.IamPolicyPublicAccessCheck;
import org.sonar.python.checks.cdk.IamPrivilegeEscalationCheck;
import org.sonar.python.checks.cdk.PrivilegePolicyCheck;
import org.sonar.python.checks.cdk.PublicApiIsSecuritySensitiveCheck;
import org.sonar.python.checks.cdk.PublicNetworkAccessToCloudResourcesCheck;
import org.sonar.python.checks.cdk.ResourceAccessPolicyCheck;
import org.sonar.python.checks.cdk.S3BucketBlockPublicAccessCheck;
import org.sonar.python.checks.cdk.S3BucketGrantedAccessCheck;
import org.sonar.python.checks.cdk.S3BucketServerEncryptionCheck;
import org.sonar.python.checks.cdk.S3BucketVersioningCheck;
import org.sonar.python.checks.cdk.UnencryptedEbsVolumeCheck;
import org.sonar.python.checks.cdk.UnencryptedSageMakerNotebookCheck;
import org.sonar.python.checks.cdk.UnencryptedSqsQueueCheck;
import org.sonar.python.checks.cdk.UnrestrictedAdministrationCheck;
import org.sonar.python.checks.cdk.UnrestrictedOutboundCommunicationsCheck;
import org.sonar.python.checks.django.DjangoModelFormFieldsCheck;
import org.sonar.python.checks.django.DjangoModelStrMethodCheck;
import org.sonar.python.checks.django.DjangoModelStringFieldCheck;
import org.sonar.python.checks.django.DjangoReceiverDecoratorCheck;
import org.sonar.python.checks.hotspots.ClearTextProtocolsCheck;
import org.sonar.python.checks.hotspots.CommandLineArgsCheck;
import org.sonar.python.checks.hotspots.CorsCheck;
import org.sonar.python.checks.hotspots.CsrfDisabledCheck;
import org.sonar.python.checks.hotspots.DataEncryptionCheck;
import org.sonar.python.checks.hotspots.DebugModeCheck;
import org.sonar.python.checks.hotspots.DisabledHtmlAutoEscapeCheck;
import org.sonar.python.checks.hotspots.DisabledHtmlAutoEscapeLegacyCheck;
import org.sonar.python.checks.hotspots.DynamicCodeExecutionCheck;
import org.sonar.python.checks.hotspots.EmailSendingCheck;
import org.sonar.python.checks.hotspots.ExpandingArchiveCheck;
import org.sonar.python.checks.hotspots.GraphQLIntrospectionCheck;
import org.sonar.python.checks.hotspots.HardCodedCredentialsCheck;
import org.sonar.python.checks.hotspots.HardCodedCredentialsEntropyCheck;
import org.sonar.python.checks.hotspots.HashingDataCheck;
import org.sonar.python.checks.hotspots.HttpOnlyCookieCheck;
import org.sonar.python.checks.hotspots.LoggersConfigurationCheck;
import org.sonar.python.checks.hotspots.NonStandardCryptographicAlgorithmCheck;
import org.sonar.python.checks.hotspots.OsExecCheck;
import org.sonar.python.checks.hotspots.ProcessSignallingCheck;
import org.sonar.python.checks.hotspots.PseudoRandomCheck;
import org.sonar.python.checks.hotspots.PubliclyWritableDirectoriesCheck;
import org.sonar.python.checks.hotspots.RegexCheck;
import org.sonar.python.checks.hotspots.SQLQueriesCheck;
import org.sonar.python.checks.hotspots.SecureCookieCheck;
import org.sonar.python.checks.hotspots.StandardInputCheck;
import org.sonar.python.checks.hotspots.StrongCryptographicKeysCheck;
import org.sonar.python.checks.hotspots.UnsafeHttpMethodsCheck;
import org.sonar.python.checks.hotspots.UnverifiedHostnameCheck;
import org.sonar.python.checks.regex.AnchorPrecedenceCheck;
import org.sonar.python.checks.regex.DuplicatesInCharacterClassCheck;
import org.sonar.python.checks.regex.EmptyAlternativeCheck;
import org.sonar.python.checks.regex.EmptyGroupCheck;
import org.sonar.python.checks.regex.EmptyStringRepetitionCheck;
import org.sonar.python.checks.regex.GraphemeClustersInClassesCheck;
import org.sonar.python.checks.regex.GroupReplacementCheck;
import org.sonar.python.checks.regex.ImpossibleBackReferenceCheck;
import org.sonar.python.checks.regex.ImpossibleBoundariesCheck;
import org.sonar.python.checks.regex.InvalidRegexCheck;
import org.sonar.python.checks.regex.MultipleWhitespaceCheck;
import org.sonar.python.checks.regex.OctalEscapeCheck;
import org.sonar.python.checks.regex.PossessiveQuantifierContinuationCheck;
import org.sonar.python.checks.regex.RedosCheck;
import org.sonar.python.checks.regex.RedundantRegexAlternativesCheck;
import org.sonar.python.checks.regex.RegexComplexityCheck;
import org.sonar.python.checks.regex.RegexLookaheadCheck;
import org.sonar.python.checks.regex.ReluctantQuantifierCheck;
import org.sonar.python.checks.regex.ReluctantQuantifierWithEmptyContinuationCheck;
import org.sonar.python.checks.regex.SingleCharCharacterClassCheck;
import org.sonar.python.checks.regex.SingleCharacterAlternationCheck;
import org.sonar.python.checks.regex.StringReplaceCheck;
import org.sonar.python.checks.regex.SuperfluousCurlyBraceCheck;
import org.sonar.python.checks.regex.UnquantifiedNonCapturingGroupCheck;
import org.sonar.python.checks.regex.UnusedGroupNamesCheck;
import org.sonar.python.checks.regex.VerboseRegexCheck;
import org.sonar.python.checks.tests.AssertAfterRaiseCheck;
import org.sonar.python.checks.tests.AssertOnDissimilarTypesCheck;
import org.sonar.python.checks.tests.AssertOnTupleLiteralCheck;
import org.sonar.python.checks.tests.DedicatedAssertionCheck;
import org.sonar.python.checks.tests.ImplicitlySkippedTestCheck;
import org.sonar.python.checks.tests.NotDiscoverableTestMethodCheck;
import org.sonar.python.checks.tests.SkippedTestNoReasonCheck;
import org.sonar.python.checks.tests.UnconditionalAssertionCheck;

public final class CheckList {

  public static final String REPOSITORY_KEY = "python";

  public static final String IPYTHON_REPOSITORY_KEY = "ipython";

  private CheckList() {
  }

  public static Iterable<Class> getChecks() {
    return Collections.unmodifiableSet(new HashSet<>(Arrays.asList(
      AfterJumpStatementCheck.class,
      AllBranchesAreIdenticalCheck.class,
      AnchorPrecedenceCheck.class,
      ArgumentNumberCheck.class,
      ArgumentTypeCheck.class,
      AssertOnDissimilarTypesCheck.class,
      AssertAfterRaiseCheck.class,
      AssertOnTupleLiteralCheck.class,
      BackslashInStringCheck.class,
      BackticksUsageCheck.class,
      BareRaiseInFinallyCheck.class,
      BooleanExpressionInExceptCheck.class,
      BooleanCheckNotInvertedCheck.class,
      BreakContinueOutsideLoopCheck.class,
      BuiltinShadowingAssignmentCheck.class,
      BuiltinGenericsOverTypingModuleCheck.class,
      CaughtExceptionsCheck.class,
      ChangeMethodContractCheck.class,
      ChildAndParentExceptionCaughtCheck.class,
      CipherBlockChainingCheck.class,
      ClassComplexityCheck.class,
      ClassMethodFirstArgumentNameCheck.class,
      ClassNameCheck.class,
      ClearTextProtocolsCheck.class,
      CognitiveComplexityFunctionCheck.class,
      CollapsibleIfStatementsCheck.class,
      CollectionLengthComparisonCheck.class,
      CommandLineArgsCheck.class,
      CommentedCodeCheck.class,
      CommentRegularExpressionCheck.class,
      ComparisonToNoneCheck.class,
      ConfusingTypeCheckingCheck.class,
      ConfusingWalrusCheck.class,
      ConsistentReturnCheck.class,
      ConstantConditionCheck.class,
      CorsCheck.class,
      CsrfDisabledCheck.class,
      DataEncryptionCheck.class,
      DbNoPasswordCheck.class,
      DeadStoreCheck.class,
      DebugModeCheck.class,
      DedicatedAssertionCheck.class,
      DeprecatedNumpyTypesCheck.class,
      DictionaryDuplicateKeyCheck.class,
      DirectTypeComparisonCheck.class,
      DisabledEFSEncryptionCheck.class,
      DisabledESDomainEncryptionCheck.class,
      DisabledHtmlAutoEscapeCheck.class,
      DisabledHtmlAutoEscapeLegacyCheck.class,
      DisabledRDSEncryptionCheck.class,
      DisabledSNSTopicEncryptionCheck.class,
      DjangoNonDictSerializationCheck.class,
      DjangoRenderContextCheck.class,
      DoublePrefixOperatorCheck.class,
      DuplicateArgumentCheck.class,
      DuplicatedMethodFieldNamesCheck.class,
      DuplicatedMethodImplementationCheck.class,
      DuplicatesInCharacterClassCheck.class,
      DynamicCodeExecutionCheck.class,
      EinopsSyntaxCheck.class,
      ElseAfterLoopsWithoutBreakCheck.class,
      EmailSendingCheck.class,
      EmptyAlternativeCheck.class,
      EmptyGroupCheck.class,
      EmptyFunctionCheck.class,
      EmptyNestedBlockCheck.class,
      EmptyStringRepetitionCheck.class,
      ExceptionGroupCheck.class,
      ExceptionCauseTypeCheck.class,
      ExceptionNotThrownCheck.class,
      ExceptionSuperClassDeclarationCheck.class,
      ExceptRethrowingCheck.class,
      ExecStatementUsageCheck.class,
      ExitHasBadArgumentsCheck.class,
      ExpandingArchiveCheck.class,
      FieldDuplicatesClassNameCheck.class,
      FieldNameCheck.class,
      FileComplexityCheck.class,
      FilePermissionsCheck.class,
      FileHeaderCopyrightCheck.class,
      FixmeCommentCheck.class,
      FlaskHardCodedJWTSecretKeyCheck.class,
      FlaskHardCodedSecretKeyCheck.class,
      FloatingPointEqualityCheck.class,
      FStringNestingLevelCheck.class,
      FunctionComplexityCheck.class,
      FunctionNameCheck.class,
      FunctionReturnTypeCheck.class,
      FunctionUsingLoopVariableCheck.class,
      GenericClassTypeParameterCheck.class,
      GenericExceptionRaisedCheck.class,
      GenericFunctionTypeParameterCheck.class,
      GenericTypeStatementCheck.class,
      GenericTypeWithoutArgumentCheck.class,
      GraphemeClustersInClassesCheck.class,
      GraphQLDenialOfServiceCheck.class,
      GraphQLIntrospectionCheck.class,
      GroupReplacementCheck.class,
      HardCodedCredentialsCheck.class,
      HardCodedCredentialsEntropyCheck.class,
      HardcodedIPCheck.class,
      HashMethodCheck.class,
      HashingDataCheck.class,
      HttpOnlyCookieCheck.class,
      IamPolicyPublicAccessCheck.class,
      IamPrivilegeEscalationCheck.class,
      IgnoredParameterCheck.class,
      IgnoredSystemExitCheck.class,
      IdenticalExpressionOnBinaryOperatorCheck.class,
      IdentityComparisonWithCachedTypesCheck.class,
      IdentityComparisonWithNewObjectCheck.class,
      IgnoredPureOperationsCheck.class,
      ImplicitStringConcatenationCheck.class,
      ImpossibleBackReferenceCheck.class,
      ImpossibleBoundariesCheck.class,
      IncompatibleOperandsCheck.class,
      InconsistentTypeHintCheck.class,
      IncorrectExceptionTypeCheck.class,
      IncorrectParameterDatetimeConstructorsCheck.class,
      IndexMethodCheck.class,
      InequalityUsageCheck.class,
      InfiniteRecursionCheck.class,
      InitReturnsValueCheck.class,
      InstanceAndClassMethodsAtLeastOnePositionalCheck.class,
      InstanceMethodSelfAsFirstCheck.class,
      InvalidOpenModeCheck.class,
      InvalidRegexCheck.class,
      InvariantReturnCheck.class,
      ItemOperationsTypeCheck.class,
      IterationOnNonIterableCheck.class,
      IterMethodReturnTypeCheck.class,
      IsCloseAbsTolCheck.class,
      JumpInFinallyCheck.class,
      JwtVerificationCheck.class,
      LambdaAssignmentCheck.class,
      LdapAuthenticationCheck.class,
      LineLengthCheck.class,
      LocalVariableAndParameterNameConventionCheck.class,
      LoggersConfigurationCheck.class,
      LongIntegerWithLowercaseSuffixUsageCheck.class,
      LoopExecutingAtMostOnceCheck.class,
      MandatoryFunctionParameterTypeHintCheck.class,
      MandatoryFunctionReturnTypeHintCheck.class,
      MembershipTestSupportCheck.class,
      MethodNameCheck.class,
      MethodShouldBeStaticCheck.class,
      MissingDocstringCheck.class,
      MissingNewlineAtEndOfFileCheck.class,
      ModifiedParameterValueCheck.class,
      ModuleNameCheck.class,
      MultipleWhitespaceCheck.class,
      NeedlessPassCheck.class,
      NestedConditionalExpressionCheck.class,
      NestedControlFlowDepthCheck.class,
      NewStyleClassCheck.class,
      NonCallableCalledCheck.class,
      NonStandardCryptographicAlgorithmCheck.class,
      NonStringInAllPropertyCheck.class,
      NonSingletonTfVariableCheck.class,
      NoPersonReferenceInTodoCheck.class,
      NoReRaiseInExitCheck.class,
      NoSonarCommentCheck.class,
      NotDiscoverableTestMethodCheck.class,
      NotImplementedErrorInOperatorMethodsCheck.class,
      NumpyWeekMaskValidationCheck.class,
      NumpyIsNanCheck.class,
      NumpyListOverGeneratorCheck.class,
      NumpyRandomStateCheck.class,
      NumpyWhereOneConditionCheck.class,
      UnusedGroupNamesCheck.class,
      OctalEscapeCheck.class,
      OneStatementPerLineCheck.class,
      OsExecCheck.class,
      OverwrittenCollectionEntryCheck.class,
      PandasAddMergeParametersCheck.class,
      PandasChainInstructionCheck.class,
      PandasDataFrameToNumpyCheck.class,
      PandasModifyInPlaceCheck.class,
      PandasReadNoDataTypeCheck.class,
      PandasToDatetimeFormatCheck.class,
      ParsingErrorCheck.class,
      PredictableSaltCheck.class,
      PreIncrementDecrementCheck.class,
      PrintStatementUsageCheck.class,
      PrivilegePolicyCheck.class,
      ProcessSignallingCheck.class,
      PropertyAccessorParameterCountCheck.class,
      PytzUsageCheck.class,
      PseudoRandomCheck.class,
      PublicApiIsSecuritySensitiveCheck.class,
      PubliclyWritableDirectoriesCheck.class,
      PublicNetworkAccessToCloudResourcesCheck.class,
      PyTorchDataLoaderNumWorkersCheck.class,
      PytzTimeZoneInDatetimeConstructorCheck.class,
      RaiseOutsideExceptCheck.class,
      RandomSeedCheck.class,
      RedosCheck.class,
      RedundantJumpCheck.class,
      PossessiveQuantifierContinuationCheck.class,
      RedundantRegexAlternativesCheck.class,
      ReluctantQuantifierCheck.class,
      RegexCheck.class,
      ReluctantQuantifierWithEmptyContinuationCheck.class,
      ResourceAccessPolicyCheck.class,
      ReturnAndYieldInOneFunctionCheck.class,
      ReturnYieldOutsideFunctionCheck.class,
      RobustCipherAlgorithmCheck.class,
      S3BucketBlockPublicAccessCheck.class,
      S3BucketGrantedAccessCheck.class,
      S3BucketServerEncryptionCheck.class,
      S3BucketVersioningCheck.class,
      SameBranchCheck.class,
      SameConditionCheck.class,
      SecureCookieCheck.class,
      SecureModeEncryptionAlgorithmsCheck.class,
      SelfAssignmentCheck.class,
      SetDuplicateKeyCheck.class,
      SideEffectInTfFunctionCheck.class,
      SillyEqualityCheck.class,
      SillyIdentityCheck.class,
      SingleCharacterAlternationCheck.class,
      SingleCharCharacterClassCheck.class,
      SkippedTestNoReasonCheck.class,
      SkLearnEstimatorDontInitializeEstimatedValuesCheck.class,
      SpecialMethodParamListCheck.class,
      SpecialMethodReturnTypeCheck.class,
      SQLQueriesCheck.class,
      StandardInputCheck.class,
      StrftimeConfusingHourSystemCheck.class,
      StringFormatCorrectnessCheck.class,
      StringFormatMisuseCheck.class,
      StringLiteralDuplicationCheck.class,
      StringReplaceCheck.class,
      StrongCryptographicKeysCheck.class,
      SklearnCachedPipelineDontAccessTransformersCheck.class,
      SklearnEstimatorHyperparametersCheck.class,
      SklearnPipelineSpecifyMemoryArgumentCheck.class,
      SklearnPipelineParameterAreCorrectCheck.class,
      SuperfluousCurlyBraceCheck.class,
      TempFileCreationCheck.class,
      ImplicitlySkippedTestCheck.class,
      ToDoCommentCheck.class,
      TooManyLinesInFileCheck.class,
      TooManyLinesInFunctionCheck.class,
      TooManyParametersCheck.class,
      TooManyReturnsCheck.class,
      TorchAutogradVariableShouldNotBeUsedCheck.class,
      TorchLoadLeadsToUntrustedCodeExecutionCheck.class,
<<<<<<< HEAD
      TorchModuleShouldCallInitCheck.class,
=======
      TorchModuleModeShouldBeSetAfterLoadingCheck.class,
>>>>>>> 0068790e
      TrailingCommentCheck.class,
      TrailingWhitespaceCheck.class,
      TypeAliasAnnotationCheck.class,
      TfFunctionDependOnOutsideVariableCheck.class,
      TfFunctionRecursivityCheck.class,
      TfInputShapeOnModelSubclassCheck.class,
      TfGatherDeprecatedValidateIndicesCheck.class,
      TfSpecifyReductionAxisCheck.class,
      ReferencedBeforeAssignmentCheck.class,
      RegexComplexityCheck.class,
      RegexLookaheadCheck.class,
      UnconditionalAssertionCheck.class,
      UndefinedNameAllPropertyCheck.class,
      UnencryptedSageMakerNotebookCheck.class,
      UnencryptedSqsQueueCheck.class,
      UnencryptedEbsVolumeCheck.class,
      UnionTypeExpressionCheck.class,
      UnquantifiedNonCapturingGroupCheck.class,
      UnreachableExceptCheck.class,
      UnreadPrivateAttributesCheck.class,
      UnreadPrivateInnerClassesCheck.class,
      UnreadPrivateMethodsCheck.class,
      UnrestrictedAdministrationCheck.class,
      UnrestrictedOutboundCommunicationsCheck.class,
      UnsafeHttpMethodsCheck.class,
      UndefinedSymbolsCheck.class,
      UnusedFunctionParameterCheck.class,
      UnusedImportCheck.class,
      UnusedLocalVariableCheck.class,
      UnusedNestedDefinitionCheck.class,
      UnverifiedHostnameCheck.class,
      UselessParenthesisAfterKeywordCheck.class,
      UselessParenthesisCheck.class,
      UselessStatementCheck.class,
      UseOfAnyAsTypeHintCheck.class,
      UseOfEmptyReturnValueCheck.class,
      TimezoneNaiveDatetimeConstructorsCheck.class,
      UseStartsWithEndsWithCheck.class,
      VerboseRegexCheck.class,
      VerifiedSslTlsCertificateCheck.class,
      WeakSSLProtocolCheck.class,
      WildcardImportCheck.class,
      WrongAssignmentOperatorCheck.class,
      XMLParserXXEVulnerableCheck.class,
      DjangoModelFormFieldsCheck.class,
      DjangoReceiverDecoratorCheck.class,
      DjangoModelStringFieldCheck.class,
      DjangoModelStrMethodCheck.class,
      HardcodedCredentialsCallCheck.class)));
  }

}<|MERGE_RESOLUTION|>--- conflicted
+++ resolved
@@ -368,11 +368,8 @@
       TooManyReturnsCheck.class,
       TorchAutogradVariableShouldNotBeUsedCheck.class,
       TorchLoadLeadsToUntrustedCodeExecutionCheck.class,
-<<<<<<< HEAD
+      TorchModuleModeShouldBeSetAfterLoadingCheck.class,
       TorchModuleShouldCallInitCheck.class,
-=======
-      TorchModuleModeShouldBeSetAfterLoadingCheck.class,
->>>>>>> 0068790e
       TrailingCommentCheck.class,
       TrailingWhitespaceCheck.class,
       TypeAliasAnnotationCheck.class,
